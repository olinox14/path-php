--- conflicted
+++ resolved
@@ -27,12 +27,7 @@
     
     var_dump($newPath->absPath());
 
-<<<<<<< HEAD
-=======
-    $newPath = $path->append('bar');
-
     var_dump($newPath->absPath());
->>>>>>> f1ec2035
 
 ### Requirement
 
@@ -103,9 +98,6 @@
     docker exec -it path bash
     composer install
 
-<<<<<<< HEAD
-#### To run tests
-=======
 Run the unit tests :
 
     XDEBUG_MODE=coverage vendor/bin/phpunit -c phpunit.xml
@@ -113,7 +105,6 @@
 #### Next runs
 
 If you've already built your container, start it and run the unit tests with :
->>>>>>> f1ec2035
 
     docker start path
     docker exec -it path bash
